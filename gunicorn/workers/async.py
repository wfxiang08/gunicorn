--- conflicted
+++ resolved
@@ -3,12 +3,7 @@
 # This file is part of gunicorn released under the MIT license. 
 # See the NOTICE for more information.
 
-<<<<<<< HEAD
-=======
-from __future__ import with_statement
-
 from datetime import datetime
->>>>>>> f2a44431
 import errno
 import socket
 
@@ -31,11 +26,11 @@
     def handle(self, client, addr):
         try:
             try:
-<<<<<<< HEAD
                 parser = http.RequestParser(client)
                 try:
                     while True:
                         timeout = self.timeout_ctx()
+                        req = None
                         try:
                             req = parser.next()
                         finally:
@@ -50,39 +45,11 @@
                     self.log.exception("Socket error processing request.")
                 else:
                     if e[0] == errno.ECONNRESET:
-                        self.log.warn("Ignoring connection reset")
+                        self.log.debug("Ignoring connection reset")
                     else:
-                        self.log.warn("Ignoring EPIPE")
+                        self.log.debug("Ignoring EPIPE")
             except Exception, e:
-                self.log.exception("General error processing request.")
-                try:            
-                    # Last ditch attempt to notify the client of an error.
-                    mesg = "HTTP/1.0 500 Internal Server Error\r\n\r\n"
-                    util.write_nonblock(client, mesg)
-                except:
-                    pass
-                return
-=======
-                while True:
-                    req = None
-                    with self.timeout_ctx():
-                        req = parser.next()
-                    if not req:
-                        break
-                    self.handle_request(req, client, addr)
-            except StopIteration:
-                pass
-        except socket.error, e:
-            if e[0] not in (errno.EPIPE, errno.ECONNRESET):
-                self.log.exception("Socket error processing request.")
-            else:
-                if e[0] == errno.ECONNRESET:
-                    self.log.debug("Ignoring connection reset")
-                else:
-                    self.log.debug("Ignoring EPIPE")
-        except Exception, e:
-            self.handle_error(client, e)
->>>>>>> f2a44431
+                self.handle_error(client, e)
         finally:
             util.close(client)
 
